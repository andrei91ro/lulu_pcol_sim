#!/usr/bin/python3

import collections  # for named tuple && Counter (multisets)
import re  # for regex
from enum import Enum # for enumerations (enum from C)
import logging # for logging functions
import random # for stochastic chosing of programs
import time # for time.time()
#from copy import deepcopy # for deepcopy (value not reference as = does for objects)
##########################################################################
# type definitions

logLevel = logging.INFO

class RuleType(Enum):

    """Enumeration of rule types """

    evolution = 1
    communication = 2
    conditional = 3
    exteroceptive = 4
    in_exteroceptive = 5
    out_exteroceptive = 6

#end class RuleType

class RuleExecOption(Enum):

    """Enumeration of rule selection options (used mainly for marking the executable rule from a conditional rule)"""
    
    none = 1
    first = 2
    second = 3
#end class RuleExecOption

class SimStepResult(Enum):

    """Enumeration of possible results of running a simulation step"""

    finished = 1
    no_more_executables = 2
    error = 3
#end class SimStepResult

ruleNames = {
        RuleType.evolution : '->',
        RuleType.communication : '<->',
        RuleType.conditional : '/',
        RuleType.exteroceptive : '<=>',
        RuleType.in_exteroceptive : '<I=>',
        RuleType.out_exteroceptive : '<=O>',
}

# tuple used to describe parsed data
Token = collections.namedtuple('Token', ['type', 'value', 'line', 'column'])

class Pswarm():

    """Pswarm class that holds all the components of an Pswarm (colony of colonies)"""

    def __init__(self, swarm = None):
       self.C = [] # list of colony names
       self.colonies = {} # colony dictionary (colony_name : Pcolony_object)
       self.simResult = {} # simulation step result dictionary (colony_name : SimStepResult object)
       self.global_env = collections.Counter() # store the objects from the global (swarm) environemnt
       self.in_global_env = collections.Counter() # store the objects from the INPUT global (swarm) environemnt
       self.out_global_env = collections.Counter() # store the objects from the OUTPUT global (swarm) environemnt

       if (swarm != None):
           self.copy_init(swarm)
    # end __init__()

    def copy_init(self, swarm):
        """Copies all of the members of the swarm object into this instance (copy contructor from C++)

        :swarm: source Pswarm object"""

        self.C = list(swarm.C)
        self.global_env = collections.Counter(swarm.global_env)
        self.in_global_env = collections.Counter(swarm.in_global_env)
        self.out_global_env = collections.Counter(swarm.out_global_env)

        for col_name in swarm.C:
            # deep copy each colony and set self as parent swarm
            self.colonies[col_name] = swarm.colonies[col_name].getDeepCopyOf(self)
            self.simResult[col_name] = swarm.simResult[col_name]

    # end copy_init()

    def getDeepCopyOf(self):
        """Returns a value copy of the Pswarm, similar to a copy constructor in C++
        :returns: identical value-copy of this Pswarm"""

        newSwarm = Pswarm(self)

        return newSwarm
    # end getDeepCopyOf()

    def print_swarm_components(self, printDetails = False):
        """Print the contents of this Pswarm"""
        print("Pswarm = {")
        print("    global_env = %s" % self.global_env.most_common(None))
        print("    in_global_env = %s" % self.in_global_env.most_common(None))
        print("    out_global_env = %s" % self.out_global_env.most_common(None))
        print("    C = %s" % self.C)
        for colony_name in self.C:
            print() # add a line betwen colonies
            self.colonies[colony_name].print_colony_components(colony_name, indentSpacesNr = 8, printDetails = printDetails)
        print("}")
    # end print_swarm_components()

    def runSimulationStep(self, printEachColonyState = False):
        """Runs one simulation step for all colonies that form this Pswarm
        :returns: SimStepResult values depending on the succes of the current run """

        finished = True

        for colony_name in self.C:
            # if this colony has ran all it's simulation steps (no more executables)
            if (self.simResult[colony_name] == SimStepResult.no_more_executables):
                # skip this colony
                continue

            # check for runnable agents within this P colony
            self.colonies[colony_name].checkAgents()

            # if there are no runnable agents
            if (len(self.colonies[colony_name].runnableAgents) == 0):
                self.simResult[colony_name] = SimStepResult.no_more_executables
        # end for check colonies

        # execute all P colonies that have at least one executable agent
        for colony_name in self.C:
            # if this colony has ran all it's simulation steps (no more executables)
            if (self.simResult[colony_name] == SimStepResult.no_more_executables):
                # skip this colony
                continue

            logging.info("Running simulation step from %s Pcolony" % colony_name)
            #self.simResult[colony_name] = self.colonies[colony_name].runSimulationStep()

            # run all executable agents
            self.simResult[colony_name] = self.colonies[colony_name].executeAgents()

            if (printEachColonyState):
                self.colonies[colony_name].print_colony_components(name = colony_name)

            # if the simulation stopped because there are no more executable programs
            if (self.simResult[colony_name] == SimStepResult.no_more_executables):
                logging.warning("%s Pcolony finished" % colony_name)
                continue; # go to next colony

            # if there was an error encountered during this simulation step
            elif (self.simResult[colony_name] == SimStepResult.error):
                logging.error("Error encountered")
                return SimStepResult.error # stop the simulation and mark it as failed

            # simResult = SimStepResult.finished (this step, but not over yet)
            else:
                finished = False
        #end for colony_name

        if (finished):
            return SimStepResult.no_more_executables

        # if the function reaches this step then the simulation step finished succesfully
        # but there still are colonies with executable programs
        return SimStepResult.finished
    # end runSimulationStep()

    def simulate(self, stepByStepConfirm = False, printEachSwarmState = True, maxSteps = -1, maxTime = -1):
        """Simulates the Pswarm until there are no more programs (in any of the Pcolonies) to execute or one of the imposed limits is reached
        The function closely resembles the Pcolony.simulate() only that this function runs simulates all of the colonies synchronously.

        :stepByStepConfirm: True / False - whether or not to wait for confirmation before starting the next simulation step
        :maxSteps: The maximmum number of simulation steps to run
        :maxTime: The maximum time span that the entire simulation can last
        :returns: True / False depending on the succesfull finish of the simulation before reaching any of the limits"""

        # store the simulation result for each colony in the swarm (initially -1)
        self.simResult = {colony_name: -1 for colony_name in self.C}
        currentStep = 0;
        startTime = currentTime = time.time();
         # time.time() == time in seconds since the Epoch
        finalTime = currentTime + maxTime
        # becomes true when all colonies return simStepResult.no_more_executables
        finished = False

        while (not finished):
            logging.info("Starting simulation step %d", currentStep)

            # run the simulation step
            stepResult = self.runSimulationStep()
            if (stepResult == SimStepResult.error):
                return False # mark this simulation as failed because there was an error in this simulation step
            elif (stepResult == SimStepResult.no_more_executables):
                finished = True
            else:
                finished = False

            # store current time at simulation step end
            currentTime = time.time()

            if (printEachSwarmState):
                self.print_swarm_components()

            if (stepByStepConfirm):
                input("Press ENTER to continue")
            
            # if there is a maximum time limit set and it was exceded
            if ((currentTime >= finalTime) and (maxTime > 0)):
                logging.warning("Maximum time limit exceeded; Simulation stopped")
                return False # stop the simulation and mark it as failed
            
            # if there is a maximum step limit set and it was exceded
            if ((currentStep >= maxSteps) and (maxSteps > 0)):
                logging.warning("Maximum number of simulation steps exceeded; Simulation stopped")
                return False # stop the simulation and mark it as failed

            currentStep += 1
        #end while loop

        logging.info("Simulation finished succesfully after %d steps and %f seconds; End state below:" % (currentStep, currentTime - startTime))
        self.print_swarm_components()
        
        # if the simulation reaches this step it means that the it finished succesfully
        return True
    # end simulate()
# end class Pswarm

class Pcolony:

    """Pcolony class that holds all the components of a P colony."""

    # constructor (members are defined inside in order to avoid alteration caused by other objects of this type)
    def __init__(self):
        self.A = []  # alphabet (list of objects)
        self.e = 'e' # elementary object, 'e' by default
        self.f = 'f' # final object, 'f' by default (does not have any special meaning)
        self.n = 0   # capacity
        self.env = collections.Counter() # store objects found in the environement
        self.B = []  # list of agent names
        self.agents = {} # agent dictionary (agent_name : Agent_object)
        self.parentSwarm = None
        self.runnableAgents = [] # the list of agents that have an executable program
    #end __init__

    def getDeepCopyOf(self, parent_swarm = None):
        """Returns a value copy of the Pcolony, similar to a copy constructor in C++
        :parent_swarm: Pswarm object that, if specified, will be assigned as parentSwarm for the new P colony
        :returns: identical value-copy of this Pcolony"""

        newColony = Pcolony()
        newColony.A = list(self.A)
        newColony.e = self.e
        newColony.f = self.f
        newColony.n = self.n
        newColony.env = collections.Counter(self.env)
        newColony.B = list(self.B)

        for ag_name in self.B:
            # deep copy each agent
            newColony.agents[ag_name] = self.agents[ag_name].getDeepCopyOf(newColony)

        if (parent_swarm != None):
            newColony.parentSwarm = parent_swarm
        else:
            newColony.parentSwarm = self.parentSwarm

        return newColony
    # end getDeepCopyOf()

    def processWildcards(self, suffixList, myId):
        """Recursively replaces wildcards with the appropriate replacements (from suffixList) in the
        alphabet A, environment and each agent
        :suffixList: list of strings that will replace the wildcard *
        :myId: string used to replace '%id' wildcard"""

        self.A = processObjectListWildcards(self.A, suffixList, myId)
        self.env = processObjectCounterWildcards(self.env, suffixList, myId)
        # process wildcards from all agents
        for ag_name in self.B:
            self.agents[ag_name].processWildcards(suffixList, myId)
    # end processWildcards()

    def print_colony_components(self, name = "Pcolony", indentSpacesNr = 0, printDetails = False):
        """Prints the given Pcolony as a tree, to aid in inspecting the internal structure of the parsed colony

        :colony: Pcolony type object used as input
        :indentSpaces: The number of indent spaces that are added for P swarm components or P colony components
        :printDetails: True / False, Whether or not to print P colony details (alphabet, capacity, programs)

        """

        print(" " * indentSpacesNr + "%s = {" % name)
        if (printDetails):
            print(" " * (indentSpacesNr + 4) + "A = %s" % self.A)
            print(" " * (indentSpacesNr + 4) + "e = %s" % self.e)
            print(" " * (indentSpacesNr + 4) + "f = %s" % self.f)
            print(" " * (indentSpacesNr + 4) + "n = %s" % self.n)
        # print out only a:3 b:5 (None is used for printing all objects, not just the most common n)
        print(" " * (indentSpacesNr + 4) + "env = %s" % self.env.most_common(None))
        if (printDetails):
            print(" " * (indentSpacesNr + 4) + "B = %s" % self.B)
        for ag_name in self.B:
            print(" " * (indentSpacesNr + 8) + "%s = (" % ag_name);
            # print out only a:3 b:5 (None is used for printing all objects, not just the most common n)
            print(" " * (indentSpacesNr + 12) + "obj = %s" % self.agents[ag_name].obj.most_common(None))

            if (not printDetails):
                continue

            print(" " * (indentSpacesNr + 12) + "programs = (")
            for i, program in enumerate(self.agents[ag_name].programs):
                print(" " * (indentSpacesNr + 16) + "P%d = <" % i)
                for rule in program:
                    rule.print(indentSpaces = 21 + indentSpacesNr)
                print(" " * (indentSpacesNr + 16) + ">")

            print(" " * (indentSpacesNr + 12) + ")")

            print(" " * (indentSpacesNr + 8) + ")")
        print(" " * indentSpacesNr + "}")

    #end print_colony_components()

    def checkAgents(self):
        for agent_name, agent in self.agents.items():
            logging.debug("Checking agent %s" % agent_name)
            # if the agent choses 1 program to execute
            if (agent.choseProgram()):
                logging.info("Agent %s is runnable" % agent_name)
                self.runnableAgents.append(agent_name)

        logging.info("%d runnable agents" % len(self.runnableAgents))
    # end checkAgents()

    def executeAgents(self):
        for agent_name in self.runnableAgents:
            logging.info("Running Agent %s  P%d = < %s >" % (agent_name, self.agents[agent_name].chosenProgramNr, self.agents[agent_name].programs[self.agents[agent_name].chosenProgramNr].print(onlyExecutable = True)))
            # if there were errors encountered during program execution
            if (self.agents[agent_name].executeProgram() == False):
                logging.error("Execution failed for agent %s, stopping simulation" % agent_name)
                return SimStepResult.error

        # reset self.runnableAgents[]
        self.runnableAgents = []
    # end executeAgents()


    def runSimulationStep(self):
        """Runs 1 simulation step consisting of chosing (if available) and executing a program for each agent in the colony
        
        :returns: SimStepResult values depending on the succes of the current run """

        # check all agents to determine the executable agents
        self.checkAgents()

        # if there are no runnable agents
        if (len(self.runnableAgents) == 0):
            return SimStepResult.no_more_executables # simulation cannot continue

        # run all executable agents and stop in case of errors
        if (self.executeAgents() == SimStepResult.error):
            return SimStepResult.error

        logging.info("Simulation step finished succesfully")
        return SimStepResult.finished
    # end runSimulationStep()

    def simulate(self, stepByStepConfirm = False, printEachColonyState = True, maxSteps = -1, maxTime = -1):
        """Simulates the Pcolony until there are no more programs to execute or one of the imposed limits is reached

        :stepByStepConfirm: True / False - whether or not to wait for confirmation before starting the next simulation step
        :maxSteps: The maximmum number of simulation steps to run
        :maxTime: The maximum time span that the entire simulation can last
        :returns: True / False depending on the succesfull finish of the simulation before reaching any of the limits"""

        currentStep = 0;
        startTime = currentTime = time.time();
         # time.time() == time in seconds since the Epoch
        finalTime = currentTime + maxTime
        
        while (True):
            logging.info("Starting simulation step %d", currentStep)
            
            simResult = self.runSimulationStep()
            currentTime = time.time()

            if (printEachColonyState):
                self.print_colony_components()

            if (stepByStepConfirm):
                input("Press ENTER to continue")

            # if the simulation stopped because there are no more executable programs
            if (simResult == SimStepResult.no_more_executables):
                break; # exit the loop

            # if there was an error encountered during this simulation step
            if (simResult == SimStepResult.error):
                logging.error("Error encountered")
                return False # stop the simulation and mark it as failed
            
            # if there is a maximum time limit set and it was exceded
            if ((currentTime >= finalTime) and (maxTime > 0)):
                logging.warning("Maximum time limit exceeded; Simulation stopped")
                return False # stop the simulation and mark it as failed
            
            # if there is a maximum step limit set and it was exceded
            if ((currentStep >= maxSteps) and (maxSteps > 0)):
                logging.warning("Maximum number of simulation steps exceeded; Simulation stopped")
                return False # stop the simulation and mark it as failed

            currentStep += 1
        #end while loop

        logging.info("Simulation finished succesfully after %d steps and %f seconds; End state below:" % (currentStep, currentTime - startTime))
        self.print_colony_components()
        
        # if the simulation reaches this step it means that the it finished succesfully
        return True
    # end simulate()
#end class Pcolony

class Agent:

    """Agent class used to represent a P colony agent."""

    # constructor (members are defined inside in order to avoid alteration caused by other objects of this type)
    def __init__(self, parent_colony):
        self.obj = collections.Counter() # objects stored by the agent (stored as a multiset thanks to Counter) 
        self.programs = [] # programs (list of programs (each program is a list of n  Rule objects))
        self.chosenProgramNr = -1 # the program that was chosen for execution
        self.colony = parent_colony # reference to my parent colony (for acces to env, e, ...)
    #end __init__()

    def getDeepCopyOf(self, parent_colony):
        """Returns a value copy of the Agent, similar to a copy constructor in C++
        :returns: identical value-copy of this Agent"""

        newAgent = Agent(parent_colony)
        newAgent.obj = collections.Counter(self.obj)

        for program in self.programs:
            newAgent.programs.append(program.getDeepCopyOf())
        # newAgent.chosenProgramNr set at each sim step

        return newAgent
    # end getDeepCopyOf()

    def processWildcards(self, suffixList, myId):
        """Replaces * wildcards with each of suffixes provided in any program that contains wildcards or in obj
        When replacing wildcards in programs these are cloned and the rules edited accordingly, finally deleting
        the original wildcarded program; ex: < e->e, e->d_* > => < e->e, e->d_0 >; < e->e, e->d_1 >
        for suffixList = ['0', '1']

        Replaces %id wildcard with the value of myId in obj and programs

        :suffixList: list of strings
        :myId: string used to replace '%id' wildcard"""

        self.obj = processObjectCounterWildcards(self.obj, suffixList, myId)

        # processs %id wildcard first because it is shorter
        for program in self.programs[:]:
            if (program.hasWildcards('%id')):
                newProgram = program.getDeepCopyOf()
                for rule in newProgram:
                    # determine which rule has wildcards
                    if (rule.hasWildcards('%id')):
                        # replace '%id' wildcard with myId
                        rule.lhs = rule.lhs.replace('%id', myId)
                        rule.rhs = rule.rhs.replace('%id', myId)
                        rule.alt_lhs = rule.alt_lhs.replace('%id', myId)
                        rule.alt_rhs = rule.alt_rhs.replace('%id', myId)
                # end for rule
                self.programs.append(newProgram)
                # remove old wildcarded program
                self.programs.remove(program)

        # process * wildcard
        for program in self.programs[:]:
            if (program.hasWildcards('*')):
                for suffix in suffixList:
                    newProgram = program.getDeepCopyOf()
                    for rule in newProgram:
                        # determine which rule has wildcards
                        if (rule.hasWildcards('*')):
                            # replace '*' wildcard with the current suffix
                            rule.lhs = rule.lhs.replace('*', suffix)
                            rule.rhs = rule.rhs.replace('*', suffix)
                            rule.alt_lhs = rule.alt_lhs.replace('*', suffix)
                            rule.alt_rhs = rule.alt_rhs.replace('*', suffix)
                    # end for rule
                    self.programs.append(newProgram)
                # end for suffix
                self.programs.remove(program)
    # end processWildcards()

    def choseProgram(self):
        """Chose an executable program (or chose stochastically from a list of executable programs)
        : env - the objects from the environement
        : returns True / False depending on the availability of an executable program"""

       
        possiblePrograms = [] # used to store executable programs
        for nr, program in enumerate(self.programs):
           
            logging.debug("checking program %d of %d" % (nr, len(self.programs)))

            required_obj = collections.Counter()
            required_env = collections.Counter()
            required_global_env = collections.Counter()
            required_in_global_env = collections.Counter()
            required_out_global_env = collections.Counter()

            executable = True
            for rule in program:
                
                # if rule is a simple, non-conditional rule
                if (rule.main_type != RuleType.conditional):
                    
                    # all types of rules require the left hand side obj to be available in the agent
                    if (rule.lhs not in self.obj):
                        executable = False;
                        break; # stop checking
                    
                    # communication rules require the right hand side obj to be available in the environement
                    if (rule.main_type == RuleType.communication and rule.rhs not in self.colony.env):
                        executable = False;
                        break;

                    # exteroceptive rules require the right hand side obj to be available in the global Pswarm environment
                    if (rule.main_type == RuleType.exteroceptive and rule.rhs not in self.colony.parentSwarm.global_env):
                        executable = False;
                        break;

                    # in_exteroceptive rules require the right hand side obj to be available in the INPUT global Pswarm environment
                    if (rule.main_type == RuleType.in_exteroceptive and rule.rhs not in self.colony.parentSwarm.in_global_env):
                        executable = False;
                        break;

                    # out_exteroceptive rules require the right hand side obj to be available in the OUTPUT global Pswarm environment
                    if (rule.main_type == RuleType.out_exteroceptive and rule.rhs not in self.colony.parentSwarm.out_global_env):
                        executable = False;
                        break;

                    rule.exec_rule_nr = RuleExecOption.first # the only option available

                    # if we reach this step, then the rule is executable
                    required_obj[rule.lhs] += 1 # all rules need the lhs to be in obj

                    if (rule.main_type == RuleType.communication):
                        required_env[rule.rhs] += 1 # rhs part of the rule has to be in the Pcolony environment

                    if (rule.main_type == RuleType.exteroceptive):
                        required_global_env[rule.rhs] += 1 # rhs part of the rule has to be in the Pswarm global environment

<<<<<<< HEAD
                    if (rule.main_type == RuleType.in_exteroceptive):
                        required_in_global_env[rule.rhs] += 1 # rhs part of the rule has to be in the Pswarm INPUT global environment

                    if (rule.main_type == RuleType.out_exteroceptive):
                        required_out_global_env[rule.rhs] += 1 # rhs part of the rule has to be in the Pswarm OUTPUT global environment

=======
>>>>>>> b2a93431
                # if this is a conditional rule
                else:
                    # we first check the first part of the conditional rule (as a normal rule)

                    # all types of rules require the left hand side obj to be available in the agent
                    if (rule.lhs not in self.obj):
                        executable = False;
<<<<<<< HEAD
                        break; # stop checking
                    #if the first rule is of communication type and the right hand side object is not in the environement
                    #   or the first rule is of exteroceptive type and the right hand side object is not in the global environement
                    #   or the first rule is of in_exteroceptive type and the right hand side object is not in the INPUT global environement
                    #   or the first rule is of out_exteroceptive type and the right hand side object is not in the OUTPUT global environement
                    if ( (rule.type == RuleType.communication and rule.rhs not in self.colony.env)
                            or (rule.type == RuleType.exteroceptive and rule.rhs not in self.colony.parentSwarm.global_env)
                            or (rule.type == RuleType.in_exteroceptive and rule.rhs not in self.colony.parentSwarm.in_global_env)
                            or (rule.type == RuleType.out_exteroceptive and rule.rhs not in self.colony.parentSwarm.out_global_env) ):
                        # the first rule cannot be executed so we check the second rule
=======
>>>>>>> b2a93431

                    # communication rules require the right hand side obj to be available in the environement
                    if (rule.type == RuleType.communication and rule.rhs not in self.colony.env):
                        executable = False;

                    # exteroceptive rules require the right hand side obj to be available in the global Pswarm environment
                    if (rule.type == RuleType.exteroceptive and rule.rhs not in self.colony.parentSwarm.global_env):
                        executable = False;

                    # if the first part of the conditional rule was executable
                    if (executable):
                        rule.exec_rule_nr = RuleExecOption.first # the only option available

                        # if we reach this step, then the rule is executable
                        required_obj[rule.lhs] += 1 # all rules need the lhs to be in obj

                        if (rule.type == RuleType.communication):
                            required_env[rule.rhs] += 1 # rhs part of the rule has to be in the Pcolony environment

                        if (rule.type == RuleType.exteroceptive):
                            required_global_env[rule.rhs] += 1 # rhs part of the rule has to be in the Pswarm global environment

                    # otherwise check the second part of the conditional rule
                    else:
                        # reconsider this program as executable
                        executable = True
                        # all types of rules require the left hand side obj to be available in the agent
                        if (rule.alt_lhs not in self.obj):
                            executable = False;
                            break; # stop checking

                        # communication rules require the right hand side obj to be available in the environement
                        if (rule.alt_type == RuleType.communication and rule.alt_rhs not in self.colony.env):
                            executable = False;
                            break;

                        # exteroceptive rules require the right hand side obj to be available in the global Pswarm environment
                        if (rule.alt_type == RuleType.exteroceptive and rule.alt_rhs not in self.colony.parentSwarm.global_env):
                            executable = False;
                            break;

<<<<<<< HEAD
                        # if the second rule is of in_exteroceptive type then the right hand side object has to be in the INPUT global Pswarm environement
                        if (rule.alt_type == RuleType.in_exteroceptive and rule.alt_rhs not in self.colony.parentSwarm.in_global_env):
                            executable = False;
                            break;

                        # if the second rule is of out_exteroceptive type then the right hand side object has to be in the OUTPUT global Pswarm environement
                        if (rule.alt_type == RuleType.out_exteroceptive and rule.alt_rhs not in self.colony.parentSwarm.out_global_env):
                            executable = False;
                            break;

                       # the second rule can be executed (and the first cannot)
                        else:
                            rule.exec_rule_nr = RuleExecOption.second # mark the second rule as executable

                            # if we reach this step, then the rule is executable
                            required_obj[rule.alt_lhs] += 1 # all rules need the alt_lhs to be in obj

                            if (rule.alt_type == RuleType.communication):
                                required_env[rule.alt_rhs] += 1 # alt_rhs part of the rule has to be in the Pcolony environment

                            if (rule.alt_type == RuleType.exteroceptive):
                                required_global_env[rule.alt_rhs] += 1 # alt_rhs part of the rule has to be in the Pswarm global environment

                            if (rule.alt_type == RuleType.in_exteroceptive):
                                required_in_global_env[rule.alt_rhs] += 1 # alt_rhs part of the rule has to be in the Pswarm INPUT global environment

                            if (rule.alt_type == RuleType.out_exteroceptive):
                                required_out_global_env[rule.alt_rhs] += 1 # alt_rhs part of the rule has to be in the Pswarm OUTPUT global environment

                    # the first rule can be executed
                    else:
                        rule.exec_rule_nr = RuleExecOption.first # mark the first rule as executable
=======
                        rule.exec_rule_nr = RuleExecOption.second # the only option available
>>>>>>> b2a93431

                        # if we reach this step, then the rule is executable
                        required_obj[rule.alt_lhs] += 1 # all rules need the alt_lhs to be in obj

                        if (rule.alt_type == RuleType.communication):
                            required_env[rule.alt_rhs] += 1 # alt_rhs part of the rule has to be in the Pcolony environment

                        if (rule.alt_type == RuleType.exteroceptive):
                            required_global_env[rule.alt_rhs] += 1 # alt_rhs part of the rule has to be in the Pswarm global environment

<<<<<<< HEAD
                        if (rule.type == RuleType.exteroceptive):
                            required_global_env[rule.rhs] += 1 # rhs part of the rule has to be in the Pswarm global environment

                        if (rule.type == RuleType.in_exteroceptive):
                            required_in_global_env[rule.rhs] += 1 # rhs part of the rule has to be in the Pswarm INPUT global environment

                        if (rule.type == RuleType.out_exteroceptive):
                            required_out_global_env[rule.rhs] += 1 # rhs part of the rule has to be in the Pswarm OUTPUT global environment

=======
>>>>>>> b2a93431
            #end for rule

            # if all previous rule tests confirm that this program is executable
            if (executable):
                # check that the Agent obj requirements of the program are met
                for k, v in required_obj.items():
                    if (self.obj[k] < v):
                        logging.debug("required_obj check failed, required_obj = %s, obj = %s" % (required_obj, self.obj))
                        executable = False # this program is not executable, check another program

                # if e object is among the required objects in the Pcolony environment
                if ('e' in required_env):
                    # ignore this requirement because in theory, there are always enough e objects in the environment
                    del required_env['e']
                # check that the Pcolony env requirements of the program are met
                for k, v in required_env.items():
                    if (self.colony.env[k] < v):
                        logging.debug("required_env check failed, required_env = %s, env = %s" % (required_env, self.colony.env))
                        executable = False # this program is not executable, check another program

                # if e object is among the required objects in the Pswarm global_environment
                if ('e' in required_global_env):
                    # ignore this requirement because in theory, there are always enough e objects in the global_environment
                    del required_global_env['e']
                # check that the Pswarm global_env requirements of the program are met
                for k, v in required_global_env.items():
                    if (self.colony.parentSwarm.global_env[k] < v):
                        logging.debug("required_global_env check failed, required_global_env = %s, global_env = %s" % (required_global_env, self.colony.parentSwarm.global_env))
                        executable = False # this program is not executable, check another program

                # if e object is among the required objects in the Pswarm INPUT global_environment
                if ('e' in required_in_global_env):
                    # ignore this requirement because in theory, there are always enough e objects in the INPUT global_environment
                    del required_in_global_env['e']
                # check that the Pswarm in_global_env requirements of the program are met
                for k, v in required_in_global_env.items():
                    if (self.colony.parentSwarm.in_global_env[k] < v):
                        logging.debug("required_in_global_env check failed")
                        executable = False # this program is not executable, check another program

                # if e object is among the required objects in the Pswarm OUTPUT global_environment
                if ('e' in required_out_global_env):
                    # ignore this requirement because in theory, there are always enough e objects in the OUTPUT global_environment
                    del required_out_global_env['e']
                # check that the Pswarm out_global_env requirements of the program are met
                for k, v in required_out_global_env.items():
                    if (self.colony.parentSwarm.out_global_env[k] < v):
                        logging.debug("required_out_global_env check failed")
                        executable = False # this program is not executable, check another program

            if (executable):
                # if we reach this step then this program is executable
                possiblePrograms.append(nr)
        #end for program
        
        logging.debug("possiblePrograms = %s" % possiblePrograms)
        # if there is only 1 executable program
        if (len(possiblePrograms) == 1):
            self.chosenProgramNr = possiblePrograms[0];
            logging.debug("chosen_program =  %d" % self.chosenProgramNr)
            return True; # this agent has an executable program
        
        # there is more than 1 executable program
        elif (len(possiblePrograms) > 1):
            rand_value = random.randint(0, len(possiblePrograms) - 1) 
            self.chosenProgramNr = possiblePrograms[rand_value];
            logging.debug("stochastically_chosen_program =  %d" % self.chosenProgramNr)
            return True; # this agent has an executable program

        self.chosenProgramNr = -1 # no program can be executed
        logging.debug("no executable program")
        return False 
            
    #end choseProgram()
    
    def executeProgram(self):
        """Execute the selected program and modify the agent and the environement according to the rules
        :returns: True / False depending on the succesfull execution the program"""

        if (self.chosenProgramNr < 0):
            return False;

        program = self.programs[self.chosenProgramNr]
        for rule in program:
            # if this is a non-conditional or the first rule of a conditional rule was chosen
            if (rule.exec_rule_nr == RuleExecOption.first):
                
                # if the rule.lhs object is not in obj any more
                if (self.obj[rule.lhs] <= 0):
                    # this is an error, there was a bug in choseProgram() that shouldn't have chosen this program
                    logging.error("Object %s was required in the agent by rule %s but was not found" % (rule.lhs, rule.print(toString = True)))
                    logging.error("Please file a bug report regarding Pcolony.choseProgram()")
                    return False

                # remove one instance of rule.lhs from obj
                # evolution and communication and exteroceptive need this part
                self.obj[rule.lhs] -= 1;
                # 0 counts are allowed so if this is the case
                if (self.obj[rule.lhs] == 0):
                    # remove the entry from the obj counter
                    del self.obj[rule.lhs]
                
                if (rule.type == RuleType.evolution):
                    # add the rule.rhs object to obj
                    self.obj[rule.rhs] += 1
                
                elif (rule.type == RuleType.communication):
                    # if the rule.rhs object is not in the environement any more
                    if (self.colony.env[rule.rhs] <= 0):
                        # this is an error, some other agent modified the environement
                        logging.error("Object %s was required in the environement by rule %s but was not found" % (rule.rhs, rule.print(toString = True)))
                        logging.error("Please check your rules and try again")
                        return False
                    
                    # remove one instance of rule.rhs from env only if it not 'e'
                    # 'e' object should remain constant in the environment
                    if (rule.rhs != self.colony.e):
                        # remove one instance of rule.rhs from env
                        self.colony.env[rule.rhs] -= 1;
                        # 0 counts are allowed so if this is the case
                        if (self.colony.env[rule.rhs] == 0):
                            # remove the entry from the env counter
                            del self.colony.env[rule.rhs]

                    # only modify the environment if the lhs object is not e
                    if (rule.lhs != self.colony.e): 
                        # transfer object from agent.obj to environment
                        self.colony.env[rule.lhs] += 1
            
                    # transfer object from environment to agent.obj
                    self.obj[rule.rhs] += 1

                elif (rule.type == RuleType.exteroceptive):
                    # if the rule.rhs object is not in the global swarm environement any more
                    if (self.colony.parentSwarm.global_env[rule.rhs] <= 0):
                        # this is an error, some other agent modified the environement
                        logging.error("Object %s was required in the global swarm environement by rule %s but was not found" % (rule.rhs, rule.print(toString = True)))
                        logging.error("Please check your rules and try again")
                        return False

                    # remove one instance of rule.rhs from global swarm env only if it not 'e'
                    # 'e' object should remain constant in the environment
                    if (rule.rhs != self.colony.e):
                        # remove one instance of rule.rhs from global swarm env
                        self.colony.parentSwarm.global_env[rule.rhs] -= 1;
                        # 0 counts are allowed so if this is the case
                        if (self.colony.parentSwarm.global_env[rule.rhs] == 0):
                            # remove the entry from the env counter
                            del self.colony.parentSwarm.global_env[rule.rhs]

                    # only modify the global swarm environment if the lhs object is not e
                    if (rule.lhs != self.colony.e): 
                        # transfer object from agent.obj to global swarm environment
                        self.colony.parentSwarm.global_env[rule.lhs] += 1
 
                    # transfer object from global environment to agent.obj
                    self.obj[rule.rhs] += 1
                #endif RuleType.exteroceptive

                elif (rule.type == RuleType.in_exteroceptive):
                    # if the rule.rhs object is not in the INPUT global swarm environement any more
                    if (self.colony.parentSwarm.in_global_env[rule.rhs] <= 0):
                        # this is an error, some other agent modified the environement
                        logging.error("Object %s was required in the INPUT global swarm environement by rule %s but was not found" % (rule.rhs, rule.print(toString = True)))
                        logging.error("Please check your rules and try again")
                        return False

                    # remove one instance of rule.rhs from INPUT global swarm env only if it not 'e'
                    # 'e' object should remain constant in the environment
                    if (rule.rhs != self.colony.e):
                        # remove one instance of rule.rhs from INPUT global swarm env
                        self.colony.parentSwarm.in_global_env[rule.rhs] -= 1;
                        # 0 counts are allowed so if this is the case
                        if (self.colony.parentSwarm.in_global_env[rule.rhs] == 0):
                            # remove the entry from the env counter
                            del self.colony.parentSwarm.in_global_env[rule.rhs]

                    # only modify the INPUT global swarm environment if the lhs object is not e
                    if (rule.lhs != self.colony.e):
                        # transfer object from agent.obj to INPUT global swarm environment
                        self.colony.parentSwarm.in_global_env[rule.lhs] += 1

                    # transfer object from INPUT global environment to agent.obj
                    self.obj[rule.rhs] += 1
                #endif RuleType.in_exteroceptive

                elif (rule.type == RuleType.out_exteroceptive):
                        # if the rule.rhs object is not in the OUTPUT global swarm environement any more
                    if (self.colony.parentSwarm.out_global_env[rule.rhs] <= 0):
                        # this is an error, some other agent modified the environement
                        logging.error("Object %s was required in the OUTPUT global swarm environement by rule %s but was not found" % (rule.rhs, rule.print(toString = True)))
                        logging.error("Please check your rules and try again")
                        return False

                    # remove one instance of rule.rhs from OUTPUT global swarm env only if it not 'e'
                    # 'e' object should remain constant in the environment
                    if (rule.rhs != self.colony.e):
                        # remove one instance of rule.rhs from OUTPUT global swarm env
                        self.colony.parentSwarm.out_global_env[rule.rhs] -= 1;
                        # 0 counts are allowed so if this is the case
                        if (self.colony.parentSwarm.out_global_env[rule.rhs] == 0):
                            # remove the entry from the env counter
                            del self.colony.parentSwarm.out_global_env[rule.rhs]

                    # only modify the OUTPUT global swarm environment if the lhs object is not e
                    if (rule.lhs != self.colony.e):
                        # transfer object from agent.obj to OUTPUT global swarm environment
                        self.colony.parentSwarm.out_global_env[rule.lhs] += 1

                    # transfer object from OUTPUT global environment to agent.obj
                    self.obj[rule.rhs] += 1
                #endif RuleType.out_exteroceptive

            # if this is a conditional rule and the second rule was chosen for execution
            elif (rule.exec_rule_nr == RuleExecOption.second):

                # if the rule.alt_lhs object is not in obj any more
                if (self.obj[rule.alt_lhs] <= 0):
                    # this is an error, there was a bug in choseProgram() that shouldn't have chosen this program
                    logging.error("Object %s was required in the agent by rule %s but was not found" % (rule.alt_lhs, rule.print(toString = True)))
                    logging.error("Please file a bug report regarding Pcolony.choseProgram()")
                    return False

                # remove one instance of rule.alt_lhs from obj
                # evolution and communication and exteroceptive need this part
                self.obj[rule.alt_lhs] -= 1;
                # 0 counts are allowed so if this is the case
                if (self.obj[rule.alt_lhs] == 0):
                    # remove the entry from the obj counter
                    del self.obj[rule.alt_lhs]
                
                if (rule.alt_type == RuleType.evolution):
                    # add the rule.alt_rhs object to obj
                    self.obj[rule.alt_rhs] += 1
                
                elif (rule.alt_type == RuleType.communication):
                    # if the rule.alt_rhs object is not in the environement any more
                    if (self.colony.env[rule.alt_rhs] <= 0):
                        # this is an error, some other agent modified the environement
                        logging.error("Object %s was required in the environement by rule %s but was not found" % (rule.alt_rhs, rule.print(toString = True)))
                        logging.error("Please check your rules and try again")
                        return False
                    
                    # remove one instance of rule.alt_rhs from env only if it not 'e'
                    # 'e' object should remain constant in the environment
                    if (rule.alt_rhs != self.colony.e):
                        # remove one instance of rule.alt_rhs from env
                        self.colony.env[rule.alt_rhs] -= 1;
                        # 0 counts are allowed so if this is the case
                        if (self.colony.env[rule.alt_rhs] == 0):
                            # remove the entry from the env counter
                            del self.colony.env[rule.alt_rhs]

                    # transfer object from environment to agent.obj
                    self.obj[rule.alt_rhs] += 1
                    
                    # only modify the environment if the alt_lhs object is not e
                    if (rule.alt_lhs != self.colony.e): 
                        # transfer object from agent.obj to environment
                        self.colony.env[rule.alt_lhs] += 1

                elif (rule.alt_type == RuleType.exteroceptive):
                    # if the rule.alt_rhs object is not in the global swarm environement any more
                    if (self.colony.parentSwarm.global_env[rule.alt_rhs] <= 0):
                        # this is an error, some other agent modified the environement
                        logging.error("Object %s was required in the global swarm environement by rule %s but was not found" % (rule.alt_rhs, rule.print(toString = True)))
                        logging.error("Please check your rules and try again")
                        return False

                    # remove one instance of rule.alt_rhs from global swarm env only if it not 'e'
                    # 'e' object should remain constant in the environment
                    if (rule.alt_rhs != self.colony.e):
                        # remove one instance of rule.alt_rhs from global swarm env
                        self.colony.parentSwarm.global_env[rule.alt_rhs] -= 1;
                        # 0 counts are allowed so if this is the case
                        if (self.colony.parentSwarm.global_env[rule.alt_rhs] == 0):
                            # remove the entry from the env counter
                            del self.colony.parentSwarm.global_env[rule.alt_rhs]

                    # transfer object from environment to agent.obj
                    self.obj[rule.alt_rhs] += 1

                    # only modify the global swarm environment if the alt_lhs object is not e
                    if (rule.alt_lhs != self.colony.e):
                        # transfer object from agent.obj to environment
                        self.colony.parentSwarm.global_env[rule.alt_lhs] += 1
                #end elif rule.alt_type == RuleType.exteroceptive

                elif (rule.alt_type == RuleType.in_exteroceptive):
                    # if the rule.alt_rhs object is not in the INPUT global swarm environement any more
                    if (self.colony.parentSwarm.in_global_env[rule.alt_rhs] <= 0):
                        # this is an error, some other agent modified the environement
                        logging.error("Object %s was required in the INPUT global swarm environement by rule %s but was not found" % (rule.alt_rhs, rule.print(toString = True)))
                        logging.error("Please check your rules and try again")
                        return False

                    # remove one instance of rule.alt_rhs from INPUT global swarm env only if it not 'e'
                    # 'e' object should remain constant in the environment
                    if (rule.alt_rhs != self.colony.e):
                        # remove one instance of rule.alt_rhs from INPUT global swarm env
                        self.colony.parentSwarm.in_global_env[rule.alt_rhs] -= 1;
                        # 0 counts are allowed so if this is the case
                        if (self.colony.parentSwarm.in_global_env[rule.alt_rhs] == 0):
                            # remove the entry from the env counter
                            del self.colony.parentSwarm.in_global_env[rule.alt_rhs]

                    # transfer object from environment to agent.obj
                    self.obj[rule.alt_rhs] += 1

                    # only modify the INPUT global swarm environment if the alt_lhs object is not e
                    if (rule.alt_lhs != self.colony.e):
                        # transfer object from agent.obj to environment
                        self.colony.parentSwarm.in_global_env[rule.alt_lhs] += 1
                #end elif rule.alt_type == RuleType.in_exteroceptive

                elif (rule.alt_type == RuleType.out_exteroceptive):
                    # if the rule.alt_rhs object is not in the OUTPUT global swarm environement any more
                    if (self.colony.parentSwarm.out_global_env[rule.alt_rhs] <= 0):
                        # this is an error, some other agent modified the environement
                        logging.error("Object %s was required in the OUTPUT global swarm environement by rule %s but was not found" % (rule.alt_rhs, rule.print(toString = True)))
                        logging.error("Please check your rules and try again")
                        return False

                    # remove one instance of rule.alt_rhs from OUTPUT global swarm env only if it not 'e'
                    # 'e' object should remain constant in the environment
                    if (rule.alt_rhs != self.colony.e):
                        # remove one instance of rule.alt_rhs from OUTPUT global swarm env
                        self.colony.parentSwarm.out_global_env[rule.alt_rhs] -= 1;
                        # 0 counts are allowed so if this is the case
                        if (self.colony.parentSwarm.out_global_env[rule.alt_rhs] == 0):
                            # remove the entry from the env counter
                            del self.colony.parentSwarm.out_global_env[rule.alt_rhs]

                    # transfer object from environment to agent.obj
                    self.obj[rule.alt_rhs] += 1

                    # only modify the OUTPUT global swarm environment if the alt_lhs object is not e
                    if (rule.alt_lhs != self.colony.e):
                        # transfer object from agent.obj to environment
                        self.colony.parentSwarm.out_global_env[rule.alt_lhs] += 1
                #end elif rule.alt_type == RuleType.out_exteroceptive
            # end elif exec_rule_nr == second
        
        # rule execution finished succesfully
        return True
#end class Agent

class Program(list):

    """Program class used to encapsulate a list o rules."""

    def __init__(self):
        """Initialize the underling list used to store rules"""
        list.__init__(self)

    def getDeepCopyOf(self):
        """Returns a value copy of the Program, similar to a copy constructor in C++
        :returns: identical value-copy of this Program"""

        newProgram = Program()

        for rule in self:
            newProgram.append(rule.getDeepCopyOf())

        return newProgram
    # end getDeepCopyOf()

    def print(self, onlyExecutable = False):
        """

        :returns: TODO """

        result = ""

        for rule in self:
                result += rule.print(toString = True, onlyExecutable = onlyExecutable) + ", "

        # delete last comma ',' from the program printing
        result = result[:result.rfind(",")]

        return result
    # end print()

    def hasWildcards(self, card):
        """Returns true or false depending on whether this program contains rules that use the card wildcard (such as * or %id) or not
        :card: string representing a wildcard to check for
        :returns: True / False """

        for rule in self:
            if (rule.hasWildcards(card)):
                return True

        # no rule was found to contain wildcards
        return False
    # end hasWildcards()
#end class Program

class Rule():

    """Rule class used to represent rules that compose a program."""

    # constructor (members are defined inside in order to avoid alteration caused by other objects of this type)
    def __init__(self):
        # all *type members take values from RuleType
        self.main_type = 0 # used to distinguish a conditional (composed) rule from simple rules
        self.exec_rule_nr = RuleExecOption.none

        self.type = 0 
        self.lhs = '' # Left Hand Side operand
        self.rhs = '' # Right Hand Side operand
        
        # used only for conditional rules
        self.alt_type = 0
        self.alt_lhs = '' # Left Hand Side operand for alternative rule
        self.alt_rhs = '' # Right Hand Side operand for alternative rule

    def getDeepCopyOf(self):
        """Returns a value copy of the Rule, similar to a copy constructor in C++
        :returns: identical value-copy of this Rule"""

        newRule = Rule()
        newRule.main_type = self.main_type
        newRule.exec_rule_nr = self.exec_rule_nr

        newRule.type = self.type
        newRule.lhs = self.lhs
        newRule.rhs = self.rhs

        newRule.alt_type = self.alt_type
        newRule.alt_lhs = self.alt_lhs
        newRule.alt_rhs = self.alt_rhs

        return newRule
    # end getDeepCopyOf()

    def print(self, indentSpaces = 2, onlyExecutable = False, toString = False) :
        """Print a rule with a given indentation level

        :indentSpaces: number of spaces used for indentation
        :onlyExecutable: print the rule only if it is marked as executable
        :toString: write to a string instead of stdout
        :returns: string print of the rule if toString = True otherwise returns "" """
        
        result = ""

        if (self.main_type != RuleType.conditional):
            # print only if the onlyExecutable filter is not applied, or if applied and the rule is marked as executable
            if ( (not onlyExecutable) or (self.exec_rule_nr == RuleExecOption.first)):
                if (toString):
                    result = "%s %s %s" % (self.lhs, ruleNames[self.main_type], self.rhs)
                else:
                    print(" " * indentSpaces + "%s %s %s" % (self.lhs, ruleNames[self.main_type], self.rhs))
        else:
            # if the onlyExecutable filter is not applied, print the entire conditional rule
            if (not onlyExecutable):
                if (toString):
                    result = "(%s %s %s) / (%s %s %s)" % (
                        self.lhs, ruleNames[self.type], self.rhs,
                        self.alt_lhs, ruleNames[self.alt_type], self.alt_rhs)
                else:
                    print(" " * indentSpaces + "(%s %s %s) / (%s %s %s)" % (
                        self.lhs, ruleNames[self.type], self.rhs,
                        self.alt_lhs, ruleNames[self.alt_type], self.alt_rhs))
            else:
                # print only the executable component of the conditional rule
                if (self.exec_rule_nr == RuleExecOption.first):
                    if (toString):
                        result = "%s %s %s" % (self.lhs, ruleNames[self.type], self.rhs)
                    else:
                        print(" " * indentSpaces + "%s %s %s" % (self.lhs, ruleNames[self.type], self.rhs))
                else:
                    if (toString):
                        result = "%s %s %s" % (self.alt_lhs, ruleNames[self.alt_type], self.alt_rhs)
                    else:
                        print(" " * indentSpaces + "%s %s %s" % (self.alt_lhs, ruleNames[self.alt_type], self.alt_rhs))
        
        return result
    # end print()

    def hasWildcards(self, card):
        """Returns true or false depending on whether this rule contains the card wildcard (such as * or %id) or not
        :card: string representing a wildcard to check for
        :returns: True / False """

        if ((card in self.lhs) or (card in self.rhs)):
            return True

        # check the alternative fields if this rule is conditional
        if (self.main_type == RuleType.conditional):
            if ((card in self.alt_lhs) or (card in self.alt_rhs)):
                return True

        # no wildcard has been found
        return False
    # end hasWildcards()
#end class Rule

##########################################################################

def processObjectListWildcards(objectList, suffixList, myId):
    """Replaces all * wildcards with n copies that each have appended one element from the provided suffixList and replaces %id wildcards with myId
    ex: objectList = [a, b, c_3, d_*, e_%id], suffixList=['0', '1', '2'], myId=5 => objectList = [a, b, c_3, e_5, d_0, d_1, d_2]

    :objectList: list of objects
    :suffixList: list of strings that are going to be appended to each object that has the * wildcard
    :myId: string used to replace '%id' wildcard
    :returns: the new list"""

    # we iterate over a copy of the object list (in order to modify it)
    for item in objectList[:]:
        if ('*' in item):
            # append the new items
            for suffix in suffixList:
                objectList.append(item.replace("*", suffix))

            # delete the item that contains the wildcards
            objectList.remove(item)

        if ('%id' in item):
            # replace the id wildcard with the id parameter
            objectList.append(item.replace("%id", myId))
            # delete the item that contains the '%id' wildcard
            objectList.remove(item)

    return objectList
# end processObjectListWildcard()

def processObjectCounterWildcards(objectCounter, suffixList, myId):
    """Replaces all * wildcards with n copies that each have appended one element from the provided suffixList and replaces %id wildcards with myId
    ex: objectCounter = [a, b, c_3, d_*, e_%id], suffixList=['0', '1', '2'], myId=5 => objectCounter = [a, b, c_3, e_5, d_0, d_1, d_2]

    :objectCounter: collections.Counter of objects
    :suffixList: list of strings that are going to be appended to each object that has the * wildcard
    :myId: string used to replace '%id' wildcard
    :returns: the new counter"""

    newCounter = collections.Counter()
    # we iterate over the original counter
    # and create a secondary counter with the new data
    # because we are not alowed to modify a dictionary during a loop
    for item in objectCounter:
        if ('*' in item):
            # add the new items to newCounter
            for suffix in suffixList:
                newCounter[item.replace("*", suffix)] = objectCounter[item]
        if ('%id' in item):
            newCounter[item.replace("%id", myId)] = objectCounter[item]
        else:
            # store the original (non wildcarded) item in the newCounter
            newCounter[item] = objectCounter[item]

    return newCounter
# end processObjectCounterWildcard()

def tokenize(code):
    """ generate a token list of input text
        adapted from https://docs.python.org/3/library/re.html#writing-a-tokenizer"""
    token_specification = [
        ('NUMBER',        r'\d+'),         # Integer number
        ('ASSIGN',        r'='),           # Assignment operator '='
        ('END',           r';'),           # Statement terminator ';'
        ('ID',            r'[\w\*\%]+'),   # Identifiers (allows * and % for use as wildcards)
        ('L_BRACE',       r'\('),          # Left brace '('
        ('R_BRACE',       r'\)'),          # Right brace ')'
        ('L_CURLY_BRACE', r'{'),           # Left curly brace '{'
        ('R_CURLY_BRACE', r'}'),           # Right curly brace '}'
        ('COLUMN',        r','),           # column ','

        #order counts here (the more complex rules go first)
        ('COMMUNICATION', r'<->'),         # Communication rule sign '<->'
        ('EXTEROCEPTIVE', r'<=>'),         # Exteroceptive rule sign '<=>'
        ('IN_EXTEROCEPTIVE',  r'<I=>'),    # In_Exteroceptive rule sign '<I=>'
        ('OUT_EXTEROCEPTIVE', r'<=O>'),    # Out_Exteroceptive rule sign '<=O>'
        ('EVOLUTION',     r'->'),          # Evolution rule sign '->'
        ('SMALLER',       r'<'),           # Smaller sign '<'
        ('LARGER',        r'>'),           # Larger sign '>'

        ('CHECK_SIGN',    r'/'),           # Checking rule separator '/'
        ('NEWLINE',       r'\n'),          # Line endings
        ('COMMENT',       r'#'),           # Comment (anything after #, up to the end of the line is discarded)
        ('SKIP',          r'[ \t]+'),      # Skip over spaces and tabs
        ('MISMATCH',      r'.'),           # Any other character
    ]
    # join all groups into one regex expr; ex:?P<NUMBER>\d+(\.\d*)?) | ...
    tok_regex = '|'.join('(?P<%s>%s)' % pair for pair in token_specification)
    line_num = 1
    line_start = 0
    in_comment = False
    # iteratively search and return each match (for any of the groups)
    for mo in re.finditer(tok_regex, code):
        kind = mo.lastgroup # last group name matched
        value = mo.group(kind) # the last matched string (for group kind)
        #print("kind = %s, value = %s" % (kind, value))
        if kind == 'COMMENT':
            in_comment = True
        elif kind == 'NEWLINE':
            line_start = mo.end()
            line_num += 1
            in_comment = False # reset in_comment state
        elif kind == 'SKIP':
            pass
        elif (kind == 'MISMATCH') and (not in_comment):
            raise RuntimeError('%r unexpected on line %d' % (value, line_num))
        else:
            # skip normal tokens if in comment (cleared at the end of the line)
            if in_comment:
                continue
            column = mo.start() - line_start
            yield Token(kind, value, line_num, column)
#end tokenize

def print_token_by_line(v):
    """Prints tokens separated by spaces on their original line (with line numbering)"""
    line_num = 0;
    for token in v:
        if (token.line > line_num):
            line_num = token.line;
            print('\n%d  ' % line_num, end='');

        print(token.value, end=" ");
#end print_token_by_line

def process_tokens(tokens, parent, index):
    """Process tokens recurently and return a P colony structure (or a subcomponent of the same type as parent)

    :tokens: the list of tokens to be processed
    :parent: an object that represents the type of the result
    :index: the start index in the list of tokens
    :returns: index - the current index in the token list (after finishing this component)
    :returns: result - an object that is the result of processing the input parent and tokens
    
    """
    
    logging.debug("process_tokens (parent_type = %s, index = %d)" % (type(parent), index))
    result = parent # construct the result of specified type
    prev_token = tokens[index]
    rule = Rule() # dirty workaround to parsing rules recursively
    
    while (index < len(tokens)):
        token = tokens[index]
        logging.debug("token = '%s'" % token.value)

        if (type(parent) == Pswarm):
            # process the following tokens as members of a Pcolony class
            logging.debug("processing as Pswarm")

            if (token.type == 'ASSIGN'):
                if (prev_token.value == 'global_env'):
                    logging.info("building list");
                    index, objects = process_tokens(tokens, list(), index + 1);
                    # make sure that 1 simbolic e object is in env
                    if ('e' not in objects):
                        objects.append('e')
                    result.global_env = collections.Counter(objects)

                elif (prev_token.value == 'in_global_env'):
                    logging.info("building list");
                    index, objects = process_tokens(tokens, list(), index + 1);
                    # make sure that 1 simbolic e object is in env
                    if ('e' not in objects):
                        objects.append('e')
                    result.in_global_env = collections.Counter(objects)

                elif (prev_token.value == 'out_global_env'):
                    logging.info("building list");
                    index, objects = process_tokens(tokens, list(), index + 1);
                    # make sure that 1 simbolic e object is in env
                    if ('e' not in objects):
                        objects.append('e')
                    result.out_global_env = collections.Counter(objects)

                if (prev_token.value == 'C'):
                    logging.info("building list");
                    index, result.C = process_tokens(tokens, result.C, index + 1);

                # if the previout token was an colony name found in C
                elif (prev_token.value in result.C): 
                    logging.debug("building colony")
                    index, colony = process_tokens(tokens, Pcolony(), index + 1);
                    colony.parentSwarm = result # store a reference to the parent swarm
                    result.colonies[prev_token.value] = colony # store newly parsed agent indexed by name
                    logging.info("Constructed %s colony" % prev_token.value)

        elif (type(parent) == Pcolony):
            # process the following tokens as members of a Pcolony class
            logging.debug("processing as Pcolony")
            if (token.type == 'ASSIGN'):
                if (prev_token.value == 'A'):
                    logging.info("building list");
                    index, result.A = process_tokens(tokens, result.A, index + 1);
                
                elif (prev_token.value == 'e'):
                    logging.info("setting value");
                    index, result.e = process_tokens(tokens, result.e, index + 1);
                
                elif (prev_token.value == 'f'):
                    logging.info("setting value");
                    index, result.f = process_tokens(tokens, result.f, index + 1);
                
                elif (prev_token.value == 'n'):
                    logging.info("setting value");
                    index, result.n = process_tokens(tokens, result.n, index + 1);
                
                elif (prev_token.value == 'env'):
                    logging.info("building list");
                    index, objects = process_tokens(tokens, list(), index + 1);
                    # make sure that 1 simbolic e object is in env
                    if (result.e not in objects):
                        objects.append(result.e)
                    result.env = collections.Counter(objects)
                
                elif (prev_token.value == 'B'):
                    logging.info("building list");
                    index, result.B = process_tokens(tokens, result.B, index + 1);
                
                # if the previout token was an agent name found in B
                elif (prev_token.value in result.B):
                    logging.info("constructing agent");
                    index, agent = process_tokens(tokens, Agent(result), index + 1);
                    result.agents[prev_token.value] = agent # store newly parsed agent indexed by name

        elif (type(parent) == Agent):
            logging.debug("processing as Agent")
            # process the following tokens as members of an Agent class
            
            # agent object lists are separated with curly braces
            if (token.type == 'L_CURLY_BRACE'):
                logging.info("building object counter from object list");
                index, objects = process_tokens(tokens, list(), index + 1);
                result.obj = collections.Counter(objects)
            
            # agent programs start with '<'
            if (token.type == 'SMALLER'):
                logging.info("building program");
                index, program = process_tokens(tokens, Program(), index + 1);
                result.programs.append(program)
        
        elif (type(parent) == Program):
            logging.debug("processing as Program")
            # process the following tokens as members of an Program class 
            
            # if i reached the end of a rule definition
            if (token.type == 'COLUMN'):
                logging.info("Added new rule")
                # if the main type of the rule is not set (i.e it was not declared as a conditional rule)
                if (rule.main_type == 0):
                    rule.main_type = rule.type
                # append the new rule to the program
                result.append(rule);
                rule = Rule() # re-initialize the rule object used for rule building
            
            elif (token.type == 'LARGER'):
                logging.info("finishing Program")
                # if the main type of the rule is not set (i.e it was not declared as a conditional rule)
                if (rule.main_type == 0):
                    rule.main_type = rule.type
                # append the new rule to the program
                result.append(rule);
                logging.info("finished this program with result = %s" % result)
                return index, result;
            
            else:
                # if this is not a conditional rule
                if (rule.main_type != RuleType.conditional):
                    if (token.type == 'ID'):
                            #if the left hand side of the rule is unfilled
                            if (rule.lhs == ''):
                                rule.lhs = token.value
                            else:
                                rule.rhs = token.value
                    elif (token.type == 'EVOLUTION'):
                        rule.type = RuleType.evolution
                    elif (token.type == 'COMMUNICATION'):
                        rule.type = RuleType.communication
                    elif (token.type == 'EXTEROCEPTIVE'):
                        rule.type = RuleType.exteroceptive
                    elif (token.type == 'IN_EXTEROCEPTIVE'):
                        rule.type = RuleType.in_exteroceptive
                    elif (token.type == 'OUT_EXTEROCEPTIVE'):
                        rule.type = RuleType.out_exteroceptive
                    elif (token.type == 'CHECK_SIGN'):
                        rule.main_type = RuleType.conditional
                
                # if this is a conditional rule then use the alternate fields
                else:
                    if (token.type == 'ID'):
                        #if the left hand side of the rule is unfilled
                        if (rule.alt_lhs == ''):
                            rule.alt_lhs = token.value
                        else:
                            rule.alt_rhs = token.value
                    elif (token.type == 'EVOLUTION'):
                        rule.alt_type = RuleType.evolution
                    elif (token.type == 'COMMUNICATION'):
                        rule.alt_type = RuleType.communication
                    elif (token.type == 'EXTEROCEPTIVE'):
                        rule.alt_type = RuleType.exteroceptive
                    elif (token.type == 'IN_EXTEROCEPTIVE'):
                        rule.alt_type = RuleType.in_exteroceptive
                    elif (token.type == 'OUT_EXTEROCEPTIVE'):
                        rule.alt_type = RuleType.out_exteroceptive
                    elif (token.type == 'CHECK_SIGN'):
                        rule.main_type = RuleType.conditional
        
        elif (type(parent) == list):
            logging.debug("processing as List")
            if (token.type == 'ID'):
                result.append(token.value);

        elif (type(parent) == str):
            logging.debug("processing as Str")
            if (token.type == 'ID'):
                result = token.value;

        elif (type(parent) == int):
            logging.debug("processing as Int")
            if (token.type == 'NUMBER'):
                result = int(token.value);

        else:
            logging.debug("processing as GENERAL")
            # process the token generally
            if (token.type == 'ASSIGN'):
                if (prev_token.value == 'pswarm'): 
                    logging.info("building Pswarm")
                    index, result = process_tokens(tokens, Pswarm(), index + 1);
                else: 
                    logging.info("building Pcolony")
                    index, result = process_tokens(tokens, Pcolony(), index + 1);

        if (token.type == 'END'):
            logging.info("finished this block with result = %s" % result)
            return index, result;

        #if (token.type == 'L_CURLY_BRACE'):
            #index, result = process_tokens(tokens, new_descendant, index + 1);
        
        prev_token = token;
        index += 1
    return index, result
#end process_tokens

def readInputFile(filename, printTokens=False):
    """Parses the given input file and produces a Pcolony tree structure

    :filename: string path to the file that will be parsed
    :returns: Pcolony tree structure (Pcolony, Agent, Program, Rule)

    """
    logging.info("Reading input file")

    with open(filename) as file_in:
        lines = "".join(file_in.readlines());

    # construct array of tokens for later use
    tokens = [token for token in tokenize(lines)];

    if (printTokens):
        print_token_by_line(tokens);
        print("\n\n");

    index, end_result = process_tokens(tokens, None, 0)

    if (logLevel <= logging.WARNING):
        print("\n\n");
        if (type(end_result) == Pswarm):
            end_result.print_swarm_components(printDetails=True)
        elif (type(end_result == Pcolony)):
            end_result.print_colony_components(printDetails=True)
        print("\n\n");

    return end_result
#end readInputFile()

def writeRulesHeader(path):
    """Write a rules.h file at the given path that contains all of the rule types that can be processed by lulu.

    :path: The path of the file that will be written (only filename without extension)
    :returns: TRUE / FALSE depending on the success of the operation"""

    logging.info("Generating rules C header in %s" % path + ".h")
    with open(path + ".h", "w") as fout:
        fout.write("""// vim:filetype=c
/**
 * @file lulu.h
 * @brief Lulu P colony simulator rule types
 * This header defines all of the rule types that are accepted by the simulator.
 * This file was auto-generated by lulu_pcol_sim --ruleheader rules.h on %s
 * @author Andrei G. Florea
 * @author Catalin Buiu
 * @date 2016-02-08
 */
#ifndef RULES_H
#define RULES_H

#include <stdint.h>
typedef enum _rule_type {
    //non-conditional (single rules)
    RULE_TYPE_NONE = 0,
            """ % time.strftime("%d %h %Y at %H:%M"));

        # concatenated string representation of any type of rule
        # used only in the C pcol sim for debug purposes
        ruleNamesString = ""

        # write non-conditional rules
        for rule in RuleType:
            if (rule == RuleType.conditional):
                continue
            fout.write("\n    RULE_TYPE_%s," % rule.name.upper());
            ruleNamesString += """[RULE_TYPE_%s] = "%s", """ % (rule.name.upper(), ruleNames[rule])

        # lookup tables are concatenated strings
        lookup1 = ""
        lookup2 = ""

        fout.write("\n    //conditional (pair of rules)");
        # write conditional rules
        for rule1 in RuleType:
            for rule2 in RuleType:
                if (rule1 == RuleType.conditional or rule2 == RuleType.conditional):
                    continue
                # append lookup tables
                lookup1 += "RULE_TYPE_%s, " % rule1.name.upper();
                lookup2 += "RULE_TYPE_%s, " % rule2.name.upper();

                # conditional rules start at 10
                if (rule1 == RuleType.evolution and rule2 == RuleType.evolution):
                    fout.write("\n    RULE_TYPE_CONDITIONAL_%s_%s = 10," % (rule1.name.upper(), rule2.name.upper()));
                else:
                    fout.write("\n    RULE_TYPE_CONDITIONAL_%s_%s," % (rule1.name.upper(), rule2.name.upper()));

        # finish rule_type_t typedef
        fout.write("\n} rule_type_t;");

        fout.write("\n\n// the tables are generated according to the order of the rules defined in rule_type_t");
        #fout.write("\nrule_type_t lookupFirst[] = {%s};" % lookup1);
        #fout.write("\nrule_type_t lookupSecond[] = {%s};" % lookup2);
        fout.write("\nextern rule_type_t lookupFirst[];");
        fout.write("\nextern rule_type_t lookupSecond[];");

        fout.write("""\n\n#ifdef PCOL_SIM
    extern char* ruleNames[];
#endif""")

        fout.write("\n\n#endif");
    #end with header fout

    logging.info("Generating rules C source in %s" % path + ".c")
    with open(path + ".c", "w") as fout:
        fout.write("""\n#include "%s.h" """ % path.split("/")[-1]);
        fout.write("\nrule_type_t lookupFirst[] = {%s};" % lookup1);
        fout.write("\nrule_type_t lookupSecond[] = {%s};" % lookup2);
        fout.write("""\n\n#ifdef PCOL_SIM
    char* ruleNames[] = {%s};
#endif""" % ruleNamesString)
# end writeRulesHeader()

##########################################################################
#   MAIN
if (__name__ == "__main__"):
    import sys # for argv

    if ('--debug' in sys.argv or '-v' in sys.argv):
        logLevel = logging.DEBUG
    elif ('--error' in sys.argv or '-v0' in sys.argv):
        logLevel = logging.ERROR

    try:
        import colorlog # colors log output

        formatter = colorlog.ColoredFormatter(
                "%(log_color)s%(levelname)-8s %(message)s %(reset)s",
                datefmt=None,
                reset=True,
                log_colors={
                        'DEBUG':    'cyan',
                        'INFO':     'green',
                        'WARNING':  'yellow',
                        'ERROR':    'red',
                        'CRITICAL': 'red,bg_white',
                },
                secondary_log_colors={},
                style='%'
        )

        colorlog.basicConfig(stream = sys.stdout, level = logLevel)
        stream = colorlog.root.handlers[0]
        stream.setFormatter(formatter);

    # colorlog not available
    except ImportError:
        logging.basicConfig(format='%(levelname)s:%(message)s', level = logLevel)

    if (len(sys.argv) < 2):
        logging.error("Expected input file path as parameter")
        exit(1)

    # step by step simulation
    step = False
    if ('--step' in sys.argv):
        step = True

    # header generation
    headerPath = None
    if ("--ruleheader" in sys.argv):
        if (len(sys.argv) < 3):
            logging.error("Expected the path to the C header file that should be generated")
            exit(1)
        else:
            headerPath = sys.argv[sys.argv.index("--ruleheader") + 1];
            writeRulesHeader(headerPath);
            logging.info("Exiting after header generation")
            exit(0);

    end_result = readInputFile(sys.argv[1])

    end_result.simulate(stepByStepConfirm = step)

    print("\n\n");<|MERGE_RESOLUTION|>--- conflicted
+++ resolved
@@ -558,15 +558,12 @@
                     if (rule.main_type == RuleType.exteroceptive):
                         required_global_env[rule.rhs] += 1 # rhs part of the rule has to be in the Pswarm global environment
 
-<<<<<<< HEAD
                     if (rule.main_type == RuleType.in_exteroceptive):
                         required_in_global_env[rule.rhs] += 1 # rhs part of the rule has to be in the Pswarm INPUT global environment
 
                     if (rule.main_type == RuleType.out_exteroceptive):
                         required_out_global_env[rule.rhs] += 1 # rhs part of the rule has to be in the Pswarm OUTPUT global environment
 
-=======
->>>>>>> b2a93431
                 # if this is a conditional rule
                 else:
                     # we first check the first part of the conditional rule (as a normal rule)
@@ -574,19 +571,6 @@
                     # all types of rules require the left hand side obj to be available in the agent
                     if (rule.lhs not in self.obj):
                         executable = False;
-<<<<<<< HEAD
-                        break; # stop checking
-                    #if the first rule is of communication type and the right hand side object is not in the environement
-                    #   or the first rule is of exteroceptive type and the right hand side object is not in the global environement
-                    #   or the first rule is of in_exteroceptive type and the right hand side object is not in the INPUT global environement
-                    #   or the first rule is of out_exteroceptive type and the right hand side object is not in the OUTPUT global environement
-                    if ( (rule.type == RuleType.communication and rule.rhs not in self.colony.env)
-                            or (rule.type == RuleType.exteroceptive and rule.rhs not in self.colony.parentSwarm.global_env)
-                            or (rule.type == RuleType.in_exteroceptive and rule.rhs not in self.colony.parentSwarm.in_global_env)
-                            or (rule.type == RuleType.out_exteroceptive and rule.rhs not in self.colony.parentSwarm.out_global_env) ):
-                        # the first rule cannot be executed so we check the second rule
-=======
->>>>>>> b2a93431
 
                     # communication rules require the right hand side obj to be available in the environement
                     if (rule.type == RuleType.communication and rule.rhs not in self.colony.env):
@@ -594,6 +578,14 @@
 
                     # exteroceptive rules require the right hand side obj to be available in the global Pswarm environment
                     if (rule.type == RuleType.exteroceptive and rule.rhs not in self.colony.parentSwarm.global_env):
+                        executable = False;
+
+                    # in_exteroceptive rules require the right hand side obj to be available in the in_global Pswarm environment
+                    if (rule.type == RuleType.in_exteroceptive and rule.rhs not in self.colony.parentSwarm.in_global_env):
+                        executable = False;
+
+                    # out_exteroceptive rules require the right hand side obj to be available in the out_global Pswarm environment
+                    if (rule.type == RuleType.out_exteroceptive and rule.rhs not in self.colony.parentSwarm.out_global_env):
                         executable = False;
 
                     # if the first part of the conditional rule was executable
@@ -628,7 +620,6 @@
                             executable = False;
                             break;
 
-<<<<<<< HEAD
                         # if the second rule is of in_exteroceptive type then the right hand side object has to be in the INPUT global Pswarm environement
                         if (rule.alt_type == RuleType.in_exteroceptive and rule.alt_rhs not in self.colony.parentSwarm.in_global_env):
                             executable = False;
@@ -639,31 +630,7 @@
                             executable = False;
                             break;
 
-                       # the second rule can be executed (and the first cannot)
-                        else:
-                            rule.exec_rule_nr = RuleExecOption.second # mark the second rule as executable
-
-                            # if we reach this step, then the rule is executable
-                            required_obj[rule.alt_lhs] += 1 # all rules need the alt_lhs to be in obj
-
-                            if (rule.alt_type == RuleType.communication):
-                                required_env[rule.alt_rhs] += 1 # alt_rhs part of the rule has to be in the Pcolony environment
-
-                            if (rule.alt_type == RuleType.exteroceptive):
-                                required_global_env[rule.alt_rhs] += 1 # alt_rhs part of the rule has to be in the Pswarm global environment
-
-                            if (rule.alt_type == RuleType.in_exteroceptive):
-                                required_in_global_env[rule.alt_rhs] += 1 # alt_rhs part of the rule has to be in the Pswarm INPUT global environment
-
-                            if (rule.alt_type == RuleType.out_exteroceptive):
-                                required_out_global_env[rule.alt_rhs] += 1 # alt_rhs part of the rule has to be in the Pswarm OUTPUT global environment
-
-                    # the first rule can be executed
-                    else:
-                        rule.exec_rule_nr = RuleExecOption.first # mark the first rule as executable
-=======
                         rule.exec_rule_nr = RuleExecOption.second # the only option available
->>>>>>> b2a93431
 
                         # if we reach this step, then the rule is executable
                         required_obj[rule.alt_lhs] += 1 # all rules need the alt_lhs to be in obj
@@ -674,18 +641,11 @@
                         if (rule.alt_type == RuleType.exteroceptive):
                             required_global_env[rule.alt_rhs] += 1 # alt_rhs part of the rule has to be in the Pswarm global environment
 
-<<<<<<< HEAD
-                        if (rule.type == RuleType.exteroceptive):
-                            required_global_env[rule.rhs] += 1 # rhs part of the rule has to be in the Pswarm global environment
-
-                        if (rule.type == RuleType.in_exteroceptive):
-                            required_in_global_env[rule.rhs] += 1 # rhs part of the rule has to be in the Pswarm INPUT global environment
-
-                        if (rule.type == RuleType.out_exteroceptive):
-                            required_out_global_env[rule.rhs] += 1 # rhs part of the rule has to be in the Pswarm OUTPUT global environment
-
-=======
->>>>>>> b2a93431
+                        if (rule.alt_type == RuleType.in_exteroceptive):
+                            required_in_global_env[rule.alt_rhs] += 1 # alt_rhs part of the rule has to be in the Pswarm INPUT global environment
+
+                        if (rule.alt_type == RuleType.out_exteroceptive):
+                            required_out_global_env[rule.alt_rhs] += 1 # alt_rhs part of the rule has to be in the Pswarm OUTPUT global environment
             #end for rule
 
             # if all previous rule tests confirm that this program is executable
